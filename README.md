# Caddy-Docker-Proxy 
[![Build Status](https://dev.azure.com/lucaslorentzlara/lucaslorentzlara/_apis/build/status/lucaslorentz.caddy-docker-proxy?branchName=master)](https://dev.azure.com/lucaslorentzlara/lucaslorentzlara/_build/latest?definitionId=1) [![Go Report Card](https://goreportcard.com/badge/github.com/lucaslorentz/caddy-docker-proxy)](https://goreportcard.com/report/github.com/lucaslorentz/caddy-docker-proxy)

## Introduction
This plugin enables Caddy to be used as a reverse proxy for Docker containers via labels.

## How does it work?
The plugin scans Docker metadata, looking for labels indicating that the service or container should be served by Caddy.

Then, it generates an in-memory Caddyfile with site entries and proxies pointing to each Docker service by their DNS name or container IP.

Every time a Docker object changes, the plugin updates the Caddyfile and triggers Caddy to gracefully reload, with zero-downtime.

## Table of contents

  * [Basic usage example, using docker-compose](#basic-usage-example-using-docker-compose)
  * [Labels to Caddyfile conversion](#labels-to-caddyfile-conversion)
    + [Tokens and arguments](#tokens-and-arguments)
    + [Ordering and isolation](#ordering-and-isolation)
    + [Sites, snippets and global options](#sites-snippets-and-global-options)
    + [Go templates](#go-templates)
  * [Template functions](#template-functions)
    + [upstreams](#upstreams)
  * [Reverse proxy examples](#reverse-proxy-examples)
  * [Docker configs](#docker-configs)
  * [Proxying services vs containers](#proxying-services-vs-containers)
    + [Services](#services)
    + [Containers](#containers)
  * [Execution modes](#execution-modes)
    + [Server](#server)
    + [Controller](#controller)
    + [Standalone (default)](#standalone-default)
  * [Caddy CLI](#caddy-cli)
  * [Docker images](#docker-images)
    + [Choosing the version numbers](#choosing-the-version-numbers)
    + [Chosing between default or alpine images](#chosing-between-default-or-alpine-images)
    + [CI images](#ci-images)
    + [ARM architecture images](#arm-architecture-images)
    + [Windows images](#windows-images)
    + [Custom images](#custom-images)
  * [Connecting to Docker Host](#connecting-to-docker-host)
  * [Volumes](#volumes)
  * [Trying it](#trying-it)
    + [With docker-compose file](#with-docker-compose-file)
    + [With run commands](#with-run-commands)
  * [Building it](#building-it)

## Basic usage example, using docker-compose
```shell
$ docker network create caddy
```

`caddy/docker-compose.yml`
```yml
version: "3.7"
services:
  caddy:
    image: lucaslorentz/caddy-docker-proxy:ci-alpine
    ports:
      - 80:80
      - 443:443
    environment:
      - CADDY_INGRESS_NETWORKS=caddy
    networks:
      - caddy
    volumes:
      - /var/run/docker.sock:/var/run/docker.sock
      - caddy_data:/data
    restart: unless-stopped

networks:
  caddy:
    external: true

volumes:
  caddy_data: {}
```
```shell
$ docker-compose up -d
```

`whoami/docker-compose.yml`
```yml
version: '3.7'
services:
  whoami:
    image: jwilder/whoami
    networks:
      - caddy
    labels:
      caddy: whoami.example.com
      caddy.reverse_proxy: "{{upstreams 8000}}"

networks:
  caddy:
    external: true
```
```shell
$ docker-compose up -d
```
Now, visit `https://whoami.example.com`. The site will be served [automatically over HTTPS](https://caddyserver.com/docs/automatic-https) with a certificate issued by Let's Encrypt or ZeroSSL.
		
## Labels to Caddyfile conversion
Please first read the [Caddyfile Concepts](https://caddyserver.com/docs/caddyfile/concepts) documentation to understand the structure of a Caddyfile.

Any label prefixed with `caddy` will be converted into a Caddyfile config, following these rules:

### Tokens and arguments

Keys are the directive name, and values are whitespace separated arguments:
```
caddy.directive: arg1 arg2
↓
{
	directive arg1 arg2
}
```

If you need whitespace or line-breaks inside one of the arguments, use double-quotes or backticks around it:
```
caddy.respond: / "Hello World" 200
↓
{
	respond / "Hello World" 200
}
```
```
caddy.respond: / `Hello\nWorld` 200
↓
{
	respond / `Hello
World` 200
}
```
```
caddy.respond: |
	/ `Hello
	World` 200
↓
{
	respond / `Hello
World` 200
}
```

Dots represent nesting, and grouping is done automatically:
```
caddy.directive: argA  
caddy.directive.subdirA: valueA  
caddy.directive.subdirB: valueB1 valueB2
↓
{
	directive argA {  
		subdirA valueA  
		subdirB valueB1 valueB2  
	}
}
```

Arguments for the parent directive are optional (e.g. no arguments to `directive`, setting subdirective `subdirA` directly):
```
caddy.directive.subdirA: valueA
↓
{
	directive {
		subdirA valueA
	}
}
```

Labels with empty values generate a directive without any arguments:
```
caddy.directive:
↓
{
	directive
}
```

### Ordering and isolation

Be aware that directives are subject to be sorted according to the default [directive order](https://caddyserver.com/docs/caddyfile/directives#directive-order) defined by Caddy, when the Caddyfile is parsed (after the Caddyfile is generated from labels).

[Directives](https://caddyserver.com/docs/caddyfile/directives) from labels are ordered alphabetically by default:
```
caddy.bbb: value
caddy.aaa: value
↓
{
	aaa value 
	bbb value
}
```

Suffix _&lt;number&gt; isolates directives that otherwise would be grouped:
```
caddy.route_0.a: value
caddy.route_1.b: value
↓
{
	route {
		a value
	}
	route {
		b value
	}
}
```

Prefix &lt;number&gt;_ isolates directives but also defines a custom ordering for directives (mainly relevant within [`route`](https://caddyserver.com/docs/caddyfile/directives/route) blocks), and directives without order prefix will go last:
```
caddy.1_bbb: value
caddy.2_aaa: value
caddy.3_aaa: value
↓
{
	bbb value
	aaa value
	aaa value
}
```

### Sites, snippets and global options

A label `caddy` creates a [site block](https://caddyserver.com/docs/caddyfile/concepts):
```
caddy: example.com
caddy.respond: "Hello World" 200
↓
example.com {
	respond "Hello World" 200
}
```

Or a [snippet](https://caddyserver.com/docs/caddyfile/concepts#snippets):
```
caddy: (encode)
caddy.encode: zstd gzip
↓
(encode) {
	encode zstd gzip
}
```

It's also possible to isolate Caddy configurations using suffix _&lt;number&gt;:
```
caddy_0: (snippet)
caddy_0.tls: internal
caddy_1: site-a.com
caddy_1.import: snippet
caddy_2: site-b.com
caddy_2.import: snippet
↓
(snippet) {
	tls internal
}
site_a {
	import snippet
}
site_b {
	import snippet
}
```

[Global options](https://caddyserver.com/docs/caddyfile/options) can be defined by not setting any value for `caddy`. They can be set in any container/service, including caddy-docker-proxy itself. [Here is an example](examples/standalone.yaml#L19)
```
caddy.email: you@example.com
↓
{
	email you@example.com
}
```

[Named matchers](https://caddyserver.com/docs/caddyfile/matchers#named-matchers) can be created using `@` inside labels:
```
caddy: localhost
caddy.@match.path: /sourcepath /sourcepath/*
caddy.reverse_proxy: @match localhost:6001
↓
localhost {
	@match {
		path /sourcepath /sourcepath/*
	}
	reverse_proxy @match localhost:6001
}
```

### Go templates

[Golang templates](https://golang.org/pkg/text/template/) can be used inside label values to increase flexibility. From templates, you have access to current Docker resource information. But, keep in mind that the structure that describes a Docker container is different from a service.

While you can access a service name like this:
```
caddy.respond: /info "{{.Spec.Name}}"
↓
respond /info "myservice"
```

The equivalent to access a container name would be:
```
caddy.respond: /info "{{index .Names 0}}"
↓
respond /info "mycontainer"
```

Sometimes it's not possile to have labels with empty values, like when using some UI to manage Docker. If that's the case, you can also use our support for go lang templates to generate empty labels.
```
caddy.directive: {{""}}
↓
directive
```

## Template functions

The following functions are available for use inside templates:

### upstreams

Returns all addresses for the current Docker resource separated by whitespace.

For services, that would be the service DNS name when **proxy-service-tasks** is **false**, or all running tasks IPs when **proxy-service-tasks** is **true**.

For containers, that would be the container IPs.

Only containers/services that are connected to Caddy ingress networks are used.

:warning: caddy docker proxy does a best effort to automatically detect what are the ingress networks. But that logic fails on some scenarios: [#207](https://github.com/lucaslorentz/caddy-docker-proxy/issues/207). To have a more resilient solution, you can manually configure Caddy ingress network using CLI option `ingress-networks` or environment variable `CADDY_INGRESS_NETWORKS`.

Usage: `upstreams [http|https] [port]`  

Examples:
```
caddy.reverse_proxy: {{upstreams}}
↓
reverse_proxy 192.168.0.1 192.168.0.2
```
```
caddy.reverse_proxy: {{upstreams https}}
↓
reverse_proxy https://192.168.0.1 https://192.168.0.2
```
```
caddy.reverse_proxy: {{upstreams 8080}}
↓
reverse_proxy 192.168.0.1:8080 192.168.0.2:8080
```
```
caddy.reverse_proxy: {{upstreams http 8080}}
↓
reverse_proxy http://192.168.0.1:8080 http://192.168.0.2:8080
```

:warning: Be carefull with quotes around upstreams. Quotes should only be added when using yaml. 
```
caddy.reverse_proxy: "{{upstreams}}"
↓
reverse_proxy "192.168.0.1 192.168.0.2"
```

## Reverse proxy examples
Proxying all requests to a domain to the container
```yml
caddy: example.com
caddy.reverse_proxy: {{upstreams}}
```

Proxying all requests to a domain to a subpath in the container
```yml
caddy: example.com
caddy.rewrite: * /target{path}
caddy.reverse_proxy: {{upstreams}}
```

Proxying requests matching a path, while stripping that path prefix
```yml
caddy: example.com
caddy.handle_path: /source/*
caddy.handle_path.0_reverse_proxy: {{upstreams}}
```

Proxying requests matching a path, rewriting to different path prefix
```yml
caddy: example.com
caddy.handle_path: /source/*
caddy.handle_path.0_rewrite: * /target{uri}
caddy.handle_path.1_reverse_proxy: {{upstreams}}
```

Proxying all websocket requests, and all requests to `/api*`, to the container
```yml
caddy: example.com
caddy.@ws.0_header: Connection *Upgrade*
caddy.@ws.1_header: Upgrade websocket
caddy.0_reverse_proxy: @ws {{upstreams}}
caddy.1_reverse_proxy: /api* {{upstreams}}
```

Proxying multiple domains, with certificates for each
```yml
caddy: example.com, example.org, www.example.com, www.example.org
caddy.reverse_proxy: {{upstreams}}
```

## Docker configs

> Note: This is for Docker Swarm only. Alternatively, use `CADDY_DOCKER_CADDYFILE_PATH` or `-caddyfile-path`

You can also add raw text to your Caddyfile using Docker configs. Just add Caddy label prefix to your configs and the whole config content will be inserted at the beginning of the generated Caddyfile, outside any server blocks.

[Here is an example](examples/standalone.yaml#L4)

## Proxying services vs containers
Caddy docker proxy is able to proxy to swarm services or raw containers. Both features are always enabled, and what will differentiate the proxy target is where you define your labels.

### Services
To proxy swarm services, labels should be defined at service level. In a docker-compose file, labels should be _inside_ `deploy`, like:
```yml
services:
  foo:
    deploy:
      labels:
        caddy: service.example.com
        caddy.reverse_proxy: {{upstreams}}
```

Caddy will use service DNS name as target or all service tasks IPs, depending on configuration **proxy-service-tasks**.

### Containers
To proxy containers, labels should be defined at container level. In a docker-compose file, labels should be _outside_ `deploy`, like:
```yml
services:
  foo:
    labels:
      caddy: service.example.com
      caddy.reverse_proxy: {{upstreams}}
```

## Execution modes

Each caddy docker proxy instance can be executed in one of the following modes.

### Server

Acts as a proxy to your Docker resources. The server starts without any configuration, and will not serve anything until it is configured by a "controller".

In order to make a server discoverable and configurable by controllers, you need to mark it with label `caddy_controlled_server` and define the controller network via CLI option `controller-network` or environment variable `CADDY_CONTROLLER_NETWORK`.

Server instances doesn't need access to Docker host socket and you can run it in manager or worker nodes.

[Configuration example](examples/distributed.yaml#L5)

### Controller

Controller monitors your Docker cluster, generates Caddy configuration and pushes to all servers it finds in your Docker cluster.

When controller instances are connected to more than one network, it is also necessary to define the controller network via CLI option `controller-network` or environment variable `CADDY_CONTROLLER_NETWORK`.

Controller instances require access to Docker host socket.

A single controller instance can configure all server instances in your cluster.

[Configuration example](examples/distributed.yaml#L21)

### Standalone (default)

This mode executes a controller and a server in the same instance and doesn't require additional configuration.

[Configuration example](examples/standalone.yaml#L11)

## Caddy CLI

This plugin extends caddy's CLI with the command `caddy docker-proxy`.

Run `caddy help docker-proxy` to see all available flags.

```
Usage of docker-proxy:
  -caddyfile-path string
        Path to a base Caddyfile that will be extended with Docker sites
  -controller-network string
        Network allowed to configure Caddy server in CIDR notation. Ex: 10.200.200.0/24
  -ingress-networks string
        Comma separated name of ingress networks connecting Caddy servers to containers.
        When not defined, networks attached to controller container are considered ingress networks
  -docker-sockets
        Comma separated docker sockets
        When not defined, DOCKER_HOST or default docker socket when not defined
  -docker-certs-path
        Comma separated cert path, you could use empty value when no cert path for the concern index docker socket like cert_path0,,cert_path2
  -docker-apis-version
        Comma separated apis version, you could use empty value when no api version for the concern index docker socket like cert_path0,,cert_path2
  -label-prefix string
        Prefix for Docker labels (default "caddy")
  -mode
        Which mode this instance should run: standalone | controller | server
  -polling-interval duration
        Interval Caddy should manually check Docker for a new Caddyfile (default 30s)
  -process-caddyfile
        Process Caddyfile before loading it, removing invalid servers (default true)
  -proxy-service-tasks
        Proxy to service tasks instead of service load balancer (default true)
```

Those flags can also be set via environment variables:

```
CADDY_DOCKER_CADDYFILE_PATH=<string>
CADDY_CONTROLLER_NETWORK=<string>
CADDY_INGRESS_NETWORKS=<string>
CADDY_DOCKER_SOCKETS=<string>
CADDY_DOCKER_CERTS_PATH=<string>
CADDY_DOCKER_APIS_VERSION=<string>
CADDY_DOCKER_LABEL_PREFIX=<string>
CADDY_DOCKER_MODE=<string>
CADDY_DOCKER_POLLING_INTERVAL=<duration>
CADDY_DOCKER_PROCESS_CADDYFILE=<bool>
CADDY_DOCKER_PROXY_SERVICE_TASKS=<bool>
```

Check **examples** folder to see how to set them on a Docker Compose file.

## Docker images
Docker images are available at Docker hub:
https://hub.docker.com/r/lucaslorentz/caddy-docker-proxy/

### Choosing the version numbers
The safest approach is to use a full version numbers like 0.1.3.
That way you lock to a specific build version that works well for you.

But you can also use partial version numbers like 0.1. That means you will receive the most recent 0.1.x image. You will automatically receive updates without breaking changes.

### Chosing between default or alpine images
Our default images are very small and safe because they only contain Caddy executable.
But they're also quite hard to troubleshoot because they don't have shell or any other Linux utilities like curl or dig.

The alpine images variant are based on the Linux Alpine image, a very small Linux distribution with shell and basic utilities tools. Use `-alpine` images if you want to trade security and small size for a better troubleshooting experience.

### CI images
Images with the `ci` tag suffix means they were automatically generated by automated builds.
CI images reflect the current state of master branch and their stability is not guaranteed.
You may use CI images if you want to help testing the latest features before they're officially released.

### ARM architecture images
Currently we provide linux x86_64 images by default.

You can also find images for other architectures like `arm32v6` images that can be used on Raspberry Pi.

### Windows images
We recently introduced experimental windows containers images with the tag suffix `nanoserver-1803`.

Be aware that this needs to be tested further.

This is an example of how to mount the windows Docker pipe using CLI:
```shell
$ docker run --rm -it -v //./pipe/docker_engine://./pipe/docker_engine lucaslorentz/caddy-docker-proxy:ci-nanoserver-1803
```

### Custom images
If you need additional Caddy plugins, or need to use a specific version of Caddy, then you may use the `builder` variant of the [official Caddy Docker image](https://hub.docker.com/_/caddy) to make your own `Dockerfile`.

The main difference from the instructions on the official image is that you must override `CMD` to have the container run using the `caddy docker-proxy` command provided by this plugin.

```Dockerfile
ARG CADDY_VERSION=2.4.0
FROM caddy:${CADDY_VERSION}-builder AS builder

RUN xcaddy build \
    --with github.com/lucaslorentz/caddy-docker-proxy/plugin \
    --with <additional-plugins>

FROM caddy:${CADDY_VERSION}-alpine

COPY --from=builder /usr/bin/caddy /usr/bin/caddy

CMD ["caddy", "docker-proxy"]
```

## Connecting to Docker Host
The default connection to Docker host varies per platform:
* At Unix: `unix:///var/run/docker.sock`
* At Windows: `npipe:////./pipe/docker_engine`

You can modify Docker connection using the following environment variables:

* **DOCKER_HOST**: to set the URL to the Docker server.
* **DOCKER_API_VERSION**: to set the version of the API to reach, leave empty for latest.
* **DOCKER_CERT_PATH**: to load the TLS certificates from.
* **DOCKER_TLS_VERIFY**: to enable or disable TLS verification; off by default.

## Volumes
On a production Docker swarm cluster, it's **very important** to store Caddy folder on persistent storage. Otherwise Caddy will re-issue certificates every time it is restarted, exceeding Let's Encrypt's quota.

To do that, map a persistent Docker volume to `/data` folder.

For resilient production deployments, use multiple Caddy replicas and map `/data` folder to a volume that supports multiple mounts, like Network File Sharing Docker volumes plugins.

Multiple Caddy instances automatically orchestrate certificate issuing between themselves when sharing `/data` folder.

<<<<<<< HEAD
=======
[Here is an example](examples/efs-volume.yaml) of a compose file with replicas and persistent volume using  Rexray EFS Plugin for AWS.
>>>>>>> 2c61117d

## Trying it

### With docker-compose file

Clone this repository.

Deploy the compose file to swarm cluster:
```
$ docker stack deploy -c examples/standalone.yaml caddy-docker-demo
```

Wait a bit for services to startup...

Now you can access each service/container using different URLs
```
$ curl -k --resolve whoami0.example.com:443:127.0.0.1 https://whoami0.example.com
$ curl -k --resolve whoami1.example.com:443:127.0.0.1 https://whoami1.example.com
$ curl -k --resolve whoami2.example.com:443:127.0.0.1 https://whoami2.example.com
$ curl -k --resolve whoami3.example.com:443:127.0.0.1 https://whoami3.example.com
$ curl -k --resolve config.example.com:443:127.0.0.1 https://config.example.com
$ curl -k --resolve echo0.example.com:443:127.0.0.1 https://echo0.example.com/sourcepath/something
```

After testing, delete the demo stack:
```
$ docker stack rm caddy-docker-demo
```

### With run commands

```
$ docker run --name caddy -d -p 443:443 -v /var/run/docker.sock:/var/run/docker.sock lucaslorentz/caddy-docker-proxy:ci-alpine

$ docker run --name whoami0 -d -l caddy=whoami0.example.com -l "caddy.reverse_proxy={{upstreams 8000}}" -l caddy.tls=internal jwilder/whoami

$ docker run --name whoami1 -d -l caddy=whoami1.example.com -l "caddy.reverse_proxy={{upstreams 8000}}" -l caddy.tls=internal jwilder/whoami

$ curl -k --resolve whoami0.example.com:443:127.0.0.1 https://whoami0.example.com
$ curl -k --resolve whoami1.example.com:443:127.0.0.1 https://whoami1.example.com

$ docker rm -f caddy whoami0 whoami1
```

## Building it

You can build Caddy using [xcaddy](https://github.com/caddyserver/xcaddy) or [caddy docker builder](https://hub.docker.com/_/caddy).

Use module name **github.com/lucaslorentz/caddy-docker-proxy/plugin** to add this plugin to your build.<|MERGE_RESOLUTION|>--- conflicted
+++ resolved
@@ -596,11 +596,6 @@
 
 Multiple Caddy instances automatically orchestrate certificate issuing between themselves when sharing `/data` folder.
 
-<<<<<<< HEAD
-=======
-[Here is an example](examples/efs-volume.yaml) of a compose file with replicas and persistent volume using  Rexray EFS Plugin for AWS.
->>>>>>> 2c61117d
-
 ## Trying it
 
 ### With docker-compose file
